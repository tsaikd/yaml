package yaml

import (
	"encoding"
	"encoding/base64"
	"fmt"
	"io"
	"math"
	"reflect"
	"strconv"
	"time"
)

const (
	documentNode = 1 << iota
	mappingNode
	sequenceNode
	scalarNode
	aliasNode
)

type node struct {
	kind         int
	line, column int
	tag          string
	// For an alias node, alias holds the resolved alias.
	alias    *node
	value    string
	implicit bool
	children []*node
	anchors  map[string]*node
}

// ----------------------------------------------------------------------------
// Parser, produces a node tree out of a libyaml event stream.

type parser struct {
<<<<<<< HEAD
	parser   yaml_parser_t
	event    yaml_event_t
	doc      *node
	doneInit bool
=======
	parser yaml_parser_t
	event  yaml_event_t
	doc    *node
>>>>>>> e401b2b0
}

func newParser(b []byte) *parser {
	p := parser{}
	if !yaml_parser_initialize(&p.parser) {
		panic("failed to initialize YAML emitter")
	}
	if len(b) == 0 {
		b = []byte{'\n'}
	}
	yaml_parser_set_input_string(&p.parser, b)
	return &p
}

func newParserFromReader(r io.Reader) *parser {
	p := parser{}
	if !yaml_parser_initialize(&p.parser) {
		panic("failed to initialize YAML emitter")
	}
	yaml_parser_set_input_reader(&p.parser, r)
	return &p
}

func (p *parser) init() {
	if p.doneInit {
		return
	}
	p.expect(yaml_STREAM_START_EVENT)
	p.doneInit = true
}

func (p *parser) destroy() {
	if p.event.typ != yaml_NO_EVENT {
		yaml_event_delete(&p.event)
	}
	yaml_parser_delete(&p.parser)
}

// expect consumes an event from the event stream and
// checks that it's of the expected type.
func (p *parser) expect(e yaml_event_type_t) {
	if p.event.typ == yaml_NO_EVENT {
		if !yaml_parser_parse(&p.parser, &p.event) {
			p.fail()
		}
	}
	if p.event.typ == yaml_STREAM_END_EVENT {
		failf("attempted to go past the end of stream; corrupted value?")
	}
	if p.event.typ != e {
		p.parser.problem = fmt.Sprintf("expected %s event but got %s", e, p.event.typ)
		p.fail()
	}
	yaml_event_delete(&p.event)
	p.event.typ = yaml_NO_EVENT
}

// peek peeks at the next event in the event stream,
// puts the results into p.event and returns the event type.
func (p *parser) peek() yaml_event_type_t {
	if p.event.typ != yaml_NO_EVENT {
		return p.event.typ
	}
	if !yaml_parser_parse(&p.parser, &p.event) {
		p.fail()
	}
	return p.event.typ
}

func (p *parser) fail() {
	var where string
	var line int
	if p.parser.problem_mark.line != 0 {
		line = p.parser.problem_mark.line
		// Scanner errors don't iterate line before returning error
		if p.parser.error == yaml_SCANNER_ERROR {
			line++
		}
	} else if p.parser.context_mark.line != 0 {
		line = p.parser.context_mark.line
	}
	if line != 0 {
		where = "line " + strconv.Itoa(line) + ": "
	}
	var msg string
	if len(p.parser.problem) > 0 {
		msg = p.parser.problem
	} else {
		msg = "unknown problem parsing YAML content"
	}
	failf("%s%s", where, msg)
}

func (p *parser) anchor(n *node, anchor []byte) {
	if anchor != nil {
		p.doc.anchors[string(anchor)] = n
	}
}

func (p *parser) parse() *node {
	p.init()
	switch p.peek() {
	case yaml_SCALAR_EVENT:
		return p.scalar()
	case yaml_ALIAS_EVENT:
		return p.alias()
	case yaml_MAPPING_START_EVENT:
		return p.mapping()
	case yaml_SEQUENCE_START_EVENT:
		return p.sequence()
	case yaml_DOCUMENT_START_EVENT:
		return p.document()
	case yaml_STREAM_END_EVENT:
		// Happens when attempting to decode an empty buffer.
		return nil
	default:
		panic("attempted to parse unknown event: " + p.event.typ.String())
	}
}

func (p *parser) node(kind int) *node {
	return &node{
		kind:   kind,
		line:   p.event.start_mark.line,
		column: p.event.start_mark.column,
	}
}

func (p *parser) document() *node {
	n := p.node(documentNode)
	n.anchors = make(map[string]*node)
	p.doc = n
	p.expect(yaml_DOCUMENT_START_EVENT)
	n.children = append(n.children, p.parse())
	p.expect(yaml_DOCUMENT_END_EVENT)
	return n
}

func (p *parser) alias() *node {
	n := p.node(aliasNode)
	n.value = string(p.event.anchor)
	n.alias = p.doc.anchors[n.value]
	if n.alias == nil {
		failf("unknown anchor '%s' referenced", n.value)
	}
	p.expect(yaml_ALIAS_EVENT)
	return n
}

func (p *parser) scalar() *node {
	n := p.node(scalarNode)
	n.value = string(p.event.value)
	n.tag = string(p.event.tag)
	n.implicit = p.event.implicit
	p.anchor(n, p.event.anchor)
	p.expect(yaml_SCALAR_EVENT)
	return n
}

func (p *parser) sequence() *node {
	n := p.node(sequenceNode)
	p.anchor(n, p.event.anchor)
	p.expect(yaml_SEQUENCE_START_EVENT)
	for p.peek() != yaml_SEQUENCE_END_EVENT {
		n.children = append(n.children, p.parse())
	}
	p.expect(yaml_SEQUENCE_END_EVENT)
	return n
}

func (p *parser) mapping() *node {
	n := p.node(mappingNode)
	p.anchor(n, p.event.anchor)
	p.expect(yaml_MAPPING_START_EVENT)
	for p.peek() != yaml_MAPPING_END_EVENT {
		n.children = append(n.children, p.parse(), p.parse())
	}
	p.expect(yaml_MAPPING_END_EVENT)
	return n
}

// ----------------------------------------------------------------------------
// Decoder, unmarshals a node into a provided value.

type decoder struct {
	doc     *node
	aliases map[*node]bool
	mapType reflect.Type
	terrors []string
	strict  bool
}

var (
	mapItemType    = reflect.TypeOf(MapItem{})
	durationType   = reflect.TypeOf(time.Duration(0))
	defaultMapType = reflect.TypeOf(map[interface{}]interface{}{})
	ifaceType      = defaultMapType.Elem()
<<<<<<< HEAD
	timeType       = reflect.TypeOf(time.Time{})
	ptrTimeType    = reflect.TypeOf(&time.Time{})
)

func newDecoder(strict bool) *decoder {
	d := &decoder{mapType: defaultMapType, strict: strict}
	d.aliases = make(map[*node]bool)
=======
)

func newDecoder() *decoder {

	d := &decoder{mapType: defaultMapType}
	d.aliases = make(map[string]bool)
>>>>>>> e401b2b0
	return d
}

func (d *decoder) terror(n *node, tag string, out reflect.Value) {

	if n.tag != "" {
		tag = n.tag
	}

	value := n.value
	if tag != yaml_SEQ_TAG && tag != yaml_MAP_TAG {
		if len(value) > 10 {
			value = " `" + value[:7] + "...`"
		} else {
			value = " `" + value + "`"
		}
	}

	d.terrors = append(d.terrors, fmt.Sprintf("line %d: cannot unmarshal %s%s into %s", n.line+1, shortTag(tag), value, out.Type()))
}

// Use the Unmarshaler.UnmarshalYAML for types that are Unmarshalers, performing
// custom unmarshaling.
func (d *decoder) callUnmarshaler(n *node, u Unmarshaler) (good bool) {

	// Get the amount of existing decoder errors
	terrlen := len(d.terrors)

	// Call the Unmarshaler, giving it a chance to handle the unmarshalling
	// any way it wants, into v.
	err := u.UnmarshalYAML(func(v interface{}) (err error) {
		defer handleErr(&err)

		// Try and unmarshal the node into the type inputted
		d.unmarshal(n, reflect.ValueOf(v))

		// // If we have new decoder errors
		if len(d.terrors) > terrlen {

			// Get new decoder errors
			issues := d.terrors[terrlen:]

			// Remove them from the decoder errors list
			d.terrors = d.terrors[:terrlen]

			// And return just the specific decoder errors to the calling type
			return &TypeError{issues}
		}

		return nil
	})

	// Append all decoding errors received, maintaing order - allow the
	// calling object to return the errors it received
	if e, ok := err.(*TypeError); ok {
		d.terrors = append(d.terrors, e.Errors...)
		return false
	}

	// Or, if we had a different errors, fail immediately
	if err != nil {
		fail(err)
	}

	// Otherwise, we're good
	return true
}

// d.prepare initializes and dereferences pointers and calls UnmarshalYAML
// if a value is found to implement it.
// It returns the initialized and dereferenced out value, whether
// unmarshalling was already done by UnmarshalYAML, and if so whether
// its types unmarshalled appropriately.
//
// If n holds a null value, prepare returns before doing anything.
func (d *decoder) prepare(n *node, out reflect.Value) (newout reflect.Value, unmarshaled, good bool) {
<<<<<<< HEAD
	if n.tag == yaml_NULL_TAG || n.kind == scalarNode && n.tag == "" && (n.value == "null" || n.value == "~" || n.value == "" && n.implicit) {
=======

	// TODO: Add support for Null tags, perhaps writing a to field etc
	if n.tag == yaml_NULL_TAG || n.kind == scalarNode && n.tag == "" && (n.value == "null" || n.value == "") {
>>>>>>> e401b2b0
		return out, false, false
	}

	// Loop until we have an unmarshaled value, or we are sure we have a
	// scalar, mapping or sequence
	again := true
	for again {
		again = false

		// Do we have a pointer to unmarshal into?
		if out.Kind() == reflect.Ptr {
			// If it is Nil, create an approriate new value and point the
			// pointer to it
			if out.IsNil() {
				out.Set(reflect.New(out.Type().Elem()))
			}

			// And dereference it, returning the actual value
			out = out.Elem()

			// Try again, looking at the new value - which might not be
			// addressable
			again = true
		}

		// Is the value an addressable value?
		if out.CanAddr() {

			// Is the value an Unmarshaler?
			if u, ok := out.Addr().Interface().(Unmarshaler); ok {

				// Call the Unmarshaler, allow custom unmarshalling
				good = d.callUnmarshaler(n, u)

				// Value is now nmarshalled (or, attempt failed)
				return out, true, good
			}
		}

		// If it isn't an addressable value, stop
	}

	// Couldn't find an addressable value that is an Unmarshaler, return
	// the last value we found
	return out, false, false
}

func (d *decoder) unmarshal(n *node, out reflect.Value) (good bool) {

	// Unmarshal a node based on its kind. Documents and liases first
	switch n.kind {
	case documentNode:
		return d.document(n, out)
	case aliasNode:
		return d.alias(n, out)
	}

	// Prepare for unmarshaling - checking if, perhaps, it is unnecessary
	// (already custom unmarshaled via Unmarshaler implementing values)
	out, unmarshaled, good := d.prepare(n, out)

	// There was an attempt to unmarshal, return the result
	if unmarshaled {
		return good
	}

	// Otherwise, unmarshal based on Go types
	switch n.kind {
	case scalarNode:
		good = d.scalar(n, out)
	case mappingNode:
		good = d.mapping(n, out)
	case sequenceNode:
		good = d.sequence(n, out)
	default:
		panic("internal error: unknown node kind: " + strconv.Itoa(n.kind))
	}

	return good
}

func (d *decoder) document(n *node, out reflect.Value) (good bool) {
	if len(n.children) == 1 {
		d.doc = n
		d.unmarshal(n.children[0], out)
		return true
	}
	return false
}

func (d *decoder) alias(n *node, out reflect.Value) (good bool) {
	if d.aliases[n] {
		// TODO this could actually be allowed in some circumstances.
		failf("anchor '%s' value contains itself", n.value)
	}
	d.aliases[n] = true
	good = d.unmarshal(n.alias, out)
	delete(d.aliases, n)
	return good
}

var zeroValue reflect.Value

// Reset a map, clearing all of its values
func resetMap(out reflect.Value) {

	// Go over all of the Map keys
	for _, k := range out.MapKeys() {

		// Delete the all of the values
		out.SetMapIndex(k, zeroValue)
	}
}

func (d *decoder) scalar(n *node, out reflect.Value) bool {
	var tag string
	var resolved interface{}

	if n.tag == "" && !n.implicit {
		tag = yaml_STR_TAG
		resolved = n.value
	} else {
		tag, resolved = resolve(n.tag, n.value)
		if tag == yaml_BINARY_TAG {
			data, err := base64.StdEncoding.DecodeString(resolved.(string))
			if err != nil {
				failf("!!binary value contains invalid base64 data")
			}
			resolved = string(data)
		}
	}

	// Couldn't get proper tag/value for node
	if resolved == nil {

		// Is the output value for unmarshaling a map?
		if out.Kind() == reflect.Map && !out.CanAddr() {

			// Clear its values
			resetMap(out)
		} else {

			// Otherwise, clear whatever value is there
			out.Set(reflect.Zero(out.Type()))
		}

		return true
	}
<<<<<<< HEAD
	if resolvedv := reflect.ValueOf(resolved); out.Type() == resolvedv.Type() {
		// We've resolved to exactly the type we want, so use that.
		out.Set(resolvedv)
		return true
	}
	// Perhaps we can use the value as a TextUnmarshaler to
	// set its value.
	if out.CanAddr() {
		u, ok := out.Addr().Interface().(encoding.TextUnmarshaler)
		if ok {
			var text []byte
			if tag == yaml_BINARY_TAG {
				text = []byte(resolved.(string))
			} else {
				// We let any value be unmarshaled into TextUnmarshaler.
				// That might be more lax than we'd like, but the
				// TextUnmarshaler itself should bowl out any dubious values.
				text = []byte(n.value)
			}
			err := u.UnmarshalText(text)
=======

	// Is the output value type is a TextUnmarshaler - let it handle
	// unmarshaling itself.
	if s, ok := resolved.(string); ok && out.CanAddr() {
		if u, ok := out.Addr().Interface().(encoding.TextUnmarshaler); ok {
			err := u.UnmarshalText([]byte(s))
>>>>>>> e401b2b0
			if err != nil {
				fail(err)
			}
			return true
		}
	}

	// Otherwise, look at the kind of output value
	switch out.Kind() {

	// Unmarshal into a string
	case reflect.String:

		if tag == yaml_BINARY_TAG {
			out.SetString(resolved.(string))
			return true
		}
		if resolved != nil {
			out.SetString(n.value)
			return true
		}

	// Unmarshal into an interface{} - might be a string or a different basic
	// type
	case reflect.Interface:
		if resolved == nil {
			out.Set(reflect.Zero(out.Type()))
		} else if tag == yaml_TIMESTAMP_TAG {
			// It looks like a timestamp but for backward compatibility
			// reasons we set it as a string, so that code that unmarshals
			// timestamp-like values into interface{} will continue to
			// see a string and not a time.Time.
			// TODO(v3) Drop this.
			out.Set(reflect.ValueOf(n.value))
		} else {
			out.Set(reflect.ValueOf(resolved))
		}
<<<<<<< HEAD
		return true
=======
		good = true

	// Basic Go types - integers
>>>>>>> e401b2b0
	case reflect.Int, reflect.Int8, reflect.Int16, reflect.Int32, reflect.Int64:
		switch resolved := resolved.(type) {
		case int:
			if !out.OverflowInt(int64(resolved)) {
				out.SetInt(int64(resolved))
				return true
			}
		case int64:
			if !out.OverflowInt(resolved) {
				out.SetInt(resolved)
				return true
			}
		case uint64:
			if resolved <= math.MaxInt64 && !out.OverflowInt(int64(resolved)) {
				out.SetInt(int64(resolved))
				return true
			}
		case float64:
			if resolved <= math.MaxInt64 && !out.OverflowInt(int64(resolved)) {
				out.SetInt(int64(resolved))
				return true
			}
		case string:
			if out.Type() == durationType {
				d, err := time.ParseDuration(resolved)
				if err == nil {
					out.SetInt(int64(d))
					return true
				}
			}
		}

	// Basic Go types - unsigned integers
	case reflect.Uint, reflect.Uint8, reflect.Uint16, reflect.Uint32, reflect.Uint64, reflect.Uintptr:
		switch resolved := resolved.(type) {
		case int:
			if resolved >= 0 && !out.OverflowUint(uint64(resolved)) {
				out.SetUint(uint64(resolved))
				return true
			}
		case int64:
			if resolved >= 0 && !out.OverflowUint(uint64(resolved)) {
				out.SetUint(uint64(resolved))
				return true
			}
		case uint64:
			if !out.OverflowUint(uint64(resolved)) {
				out.SetUint(uint64(resolved))
				return true
			}
		case float64:
			if resolved <= math.MaxUint64 && !out.OverflowUint(uint64(resolved)) {
				out.SetUint(uint64(resolved))
				return true
			}
		}

	// Basic Go types - booleans
	case reflect.Bool:
		switch resolved := resolved.(type) {
		case bool:
			out.SetBool(resolved)
			return true
		}

	// Basic Go types - floating point numbers
	case reflect.Float32, reflect.Float64:
		switch resolved := resolved.(type) {
		case int:
			out.SetFloat(float64(resolved))
			return true
		case int64:
			out.SetFloat(float64(resolved))
			return true
		case uint64:
			out.SetFloat(float64(resolved))
			return true
		case float64:
			out.SetFloat(resolved)
			return true
		}
	case reflect.Struct:
		if resolvedv := reflect.ValueOf(resolved); out.Type() == resolvedv.Type() {
			out.Set(resolvedv)
			return true
		}

	// A pointer...
	case reflect.Ptr:
		if out.Type().Elem() == reflect.TypeOf(resolved) {
			// TODO: DOes this make sense? When is out a Ptr except when decoding a nil value?
			elem := reflect.New(out.Type().Elem())
			elem.Elem().Set(reflect.ValueOf(resolved))
			out.Set(elem)
			return true
		}
	}
<<<<<<< HEAD
	d.terror(n, tag, out)
	return false
=======

	if !good {
		d.terror(n, tag, out)
	}

	return good
>>>>>>> e401b2b0
}

func settableValueOf(i interface{}) reflect.Value {
	v := reflect.ValueOf(i)
	sv := reflect.New(v.Type()).Elem()
	sv.Set(v)
	return sv
}

func (d *decoder) sequence(n *node, out reflect.Value) (good bool) {
	l := len(n.children)

	var iface reflect.Value
	switch out.Kind() {
	case reflect.Slice:
		out.Set(reflect.MakeSlice(out.Type(), l, l))
	case reflect.Array:
		if l != out.Len() {
			failf("invalid array: want %d elements but got %d", out.Len(), l)
		}
	case reflect.Interface:
		// No type hints. Will have to use a generic sequence.
		iface = out
		out = settableValueOf(make([]interface{}, l))
	default:
		d.terror(n, yaml_SEQ_TAG, out)
		return false
	}
	et := out.Type().Elem()

	j := 0
	for i := 0; i < l; i++ {
		e := reflect.New(et).Elem()
		if ok := d.unmarshal(n.children[i], e); ok {
			out.Index(j).Set(e)
			j++
		}
	}
	if out.Kind() != reflect.Array {
		out.Set(out.Slice(0, j))
	}
	if iface.IsValid() {
		iface.Set(out)
	}
	return true
}

<<<<<<< HEAD
=======
// Unmarshal a YAML mapping into a map, a struct, a slice or even into an
// interface{} (actually creating a map or slice with the last encountered type)
>>>>>>> e401b2b0
func (d *decoder) mapping(n *node, out reflect.Value) (good bool) {

	switch out.Kind() {
	case reflect.Struct:
		return d.mappingStruct(n, out)
	case reflect.Slice:
		return d.mappingSlice(n, out)
	case reflect.Map:
		// Simple case, unmarshal the YAML mapping into a map
	case reflect.Interface:
		// Create a map/slice of the last type encountered and set it to out.
		// Starts as map[interface{}]interface{}, but might change as we go
		// deeper in the children nodes and find new maps/slices to unmarshal.
		if d.mapType.Kind() == reflect.Map {
			iface := out
			out = reflect.MakeMap(d.mapType)
			iface.Set(out)

			// Got a map - continue with unmarshaling the YAML mapping into
			// this new map
		} else {
			slicev := reflect.New(d.mapType).Elem()
			if !d.mappingSlice(n, slicev) {
				return false
			}
			out.Set(slicev)
			return true
		}
	default:
		d.terror(n, yaml_MAP_TAG, out)
		return false
	}

	outt := out.Type()
	kt := outt.Key()
	et := outt.Elem()

	mapType := d.mapType

	if outt.Key() == ifaceType && outt.Elem() == ifaceType {
		d.mapType = outt
	}

	if out.IsNil() {
		out.Set(reflect.MakeMap(outt))
	}

	// Go over the children nodes, unmarshaling each pair into a key/value
	l := len(n.children)
	for i := 0; i < l; i += 2 {

		// YAML << merge key
		if isMerge(n.children[i]) {
			d.merge(n.children[i+1], out)
			continue
		}

		// Create a new value of the map's key type
		k := reflect.New(kt).Elem()

		// Unmarshal into the key value
		if d.unmarshal(n.children[i], k) {

			// Successful unmarshalling.

			// Get the kind of the key - a go basic type
			kkind := k.Kind()
			if kkind == reflect.Interface {
				kkind = k.Elem().Kind()
			}

			// If the map key is a map or slice - die, we can't use it as a
			// key.
			if kkind == reflect.Map || kkind == reflect.Slice {
				failf("invalid map key: %#v", k.Interface())
			}

			// Otherwise, create a new value of the map's element type
			e := reflect.New(et).Elem()

			// Unmarshal into the element value
			if d.unmarshal(n.children[i+1], e) {
<<<<<<< HEAD
				d.setMapIndex(n.children[i+1], out, k, e)
=======

				// Set it into the map!
				out.SetMapIndex(k, e)
			} else {
				// Error is set inside the unmarshal call
>>>>>>> e401b2b0
			}
		}
	}
	d.mapType = mapType
	return true
}

<<<<<<< HEAD
func (d *decoder) setMapIndex(n *node, out, k, v reflect.Value) {
	if d.strict && out.MapIndex(k) != zeroValue {
		d.terrors = append(d.terrors, fmt.Sprintf("line %d: key %#v already set in map", n.line+1, k.Interface()))
		return
	}
	out.SetMapIndex(k, v)
}

=======
// Map a YAML mapping into a slice
>>>>>>> e401b2b0
func (d *decoder) mappingSlice(n *node, out reflect.Value) (good bool) {
	outType := out.Type()
	if outType.Elem() != mapItemType {
		d.terror(n, yaml_MAP_TAG, out)
		return false
	}

	mapType := d.mapType
	d.mapType = outType

	var slice []MapItem
	var l = len(n.children)
	for i := 0; i < l; i += 2 {
		if isMerge(n.children[i]) {
			d.merge(n.children[i+1], out)
			continue
		}
		item := MapItem{}
		k := reflect.ValueOf(&item.Key).Elem()
		if d.unmarshal(n.children[i], k) {
			v := reflect.ValueOf(&item.Value).Elem()
			if d.unmarshal(n.children[i+1], v) {
				slice = append(slice, item)
			}
		}
	}
	out.Set(reflect.ValueOf(slice))
	d.mapType = mapType
	return true
}

// Map a YAML mapping into a struct
func (d *decoder) mappingStruct(n *node, out reflect.Value) (good bool) {

	sinfo, err := getStructInfo(out.Type())

	if err != nil {
		panic(err)
	}

	// Create a string-type Value, which will contain the YAML key
	name := settableValueOf("")

	// Go over the children nodes, unmarshaling each pair into a key/value
	l := len(n.children)

	var inlineMap reflect.Value
	var elemType reflect.Type
	if sinfo.InlineMap != -1 {
		inlineMap = out.Field(sinfo.InlineMap)
		inlineMap.Set(reflect.New(inlineMap.Type()).Elem())
		elemType = inlineMap.Type().Elem()
	}

	var doneFields []bool
	if d.strict {
		doneFields = make([]bool, len(sinfo.FieldsList))
	}
	for i := 0; i < l; i += 2 {
		ni := n.children[i]

		// YAML << merge key
		if isMerge(ni) {
			d.merge(n.children[i+1], out)
			continue
		}

		// Unmarshal the YAML key
		if !d.unmarshal(ni, name) {

			// Problems unmarshalling the key..
			// Error is set inside the unmarshal call
			continue
		}

		// Search to see if we have an exact match between the YAML key and
		// a field Key in the fields map. This is case sensitive, obviously
		if info, ok := sinfo.FieldsMap[name.String()]; ok {
<<<<<<< HEAD
			if d.strict {
				if doneFields[info.Id] {
					d.terrors = append(d.terrors, fmt.Sprintf("line %d: field %s already set in type %s", ni.line+1, name.String(), out.Type()))
					continue
				}
				doneFields[info.Id] = true
			}
=======

>>>>>>> e401b2b0
			var field reflect.Value
			if info.Inline == nil {
				field = out.Field(info.Num)
			} else {
				field = out.FieldByIndex(info.Inline)
			}

			d.unmarshal(n.children[i+1], field)
<<<<<<< HEAD
		} else if sinfo.InlineMap != -1 {
			if inlineMap.IsNil() {
				inlineMap.Set(reflect.MakeMap(inlineMap.Type()))
			}
			value := reflect.New(elemType).Elem()
			d.unmarshal(n.children[i+1], value)
			d.setMapIndex(n.children[i+1], inlineMap, name, value)
		} else if d.strict {
			d.terrors = append(d.terrors, fmt.Sprintf("line %d: field %s not found in type %s", ni.line+1, name.String(), out.Type()))
=======
		} else {
			// Otherwise, we try to see if the YAML key matches any regular
			// expression
			for _, info := range sinfo.RegexpFieldsList {
				if info.Regexp.MatchString(name.String()) {

					// Get the field. It must be a map or a slice
					var field reflect.Value = out.Field(info.Num)

					// Will we write to a map or a slice?
					if field.Kind() == reflect.Map {

						// If the map doesn't exist yet..
						if field.IsNil() {

							// Create a map, set it
							iface := field
							field = reflect.MakeMap(field.Type())
							iface.Set(field)
						}

						// Create a new value of the map element type
						e := reflect.New(field.Type().Elem()).Elem()

						// Unmarshal into the element value
						if d.unmarshal(n.children[i+1], e) {

							// Set it into the map!
							field.SetMapIndex(name, e)

						} else {
							// Error is set inside the unmarshal call
						}

					} else {

						// If the array doesn't exist yet..
						if field.IsNil() {

							// Create a slice, set it
							newSlice := reflect.MakeSlice(field.Type(), 0, 0)
							field.Set(newSlice)
						}

						// Create a new value of the map element type
						e := reflect.New(field.Type().Elem()).Elem()

						// Unmarshal into the element value
						if d.unmarshal(n.children[i+1], e) {

							// Append it to the slice
							newSlice := reflect.Append(field, e)
							field.Set(newSlice)

						} else {
							// Error is set inside the unmarshal call
						}
					}

					break

				}
			}
>>>>>>> e401b2b0
		}
	}
	return true
}

func failWantMap() {
	failf("map merge requires map or sequence of maps as the value")
}

func (d *decoder) merge(n *node, out reflect.Value) {
	switch n.kind {
	case mappingNode:
		d.unmarshal(n, out)
	case aliasNode:
		an, ok := d.doc.anchors[n.value]
		if ok && an.kind != mappingNode {
			failWantMap()
		}
		d.unmarshal(n, out)
	case sequenceNode:
		// Step backwards as earlier nodes take precedence.
		for i := len(n.children) - 1; i >= 0; i-- {
			ni := n.children[i]
			if ni.kind == aliasNode {
				an, ok := d.doc.anchors[ni.value]
				if ok && an.kind != mappingNode {
					failWantMap()
				}
			} else if ni.kind != mappingNode {
				failWantMap()
			}
			d.unmarshal(ni, out)
		}
	default:
		failWantMap()
	}
}

func isMerge(n *node) bool {
	return n.kind == scalarNode && n.value == "<<" && (n.implicit == true || n.tag == yaml_MERGE_TAG)
}<|MERGE_RESOLUTION|>--- conflicted
+++ resolved
@@ -35,16 +35,10 @@
 // Parser, produces a node tree out of a libyaml event stream.
 
 type parser struct {
-<<<<<<< HEAD
 	parser   yaml_parser_t
 	event    yaml_event_t
 	doc      *node
 	doneInit bool
-=======
-	parser yaml_parser_t
-	event  yaml_event_t
-	doc    *node
->>>>>>> e401b2b0
 }
 
 func newParser(b []byte) *parser {
@@ -242,7 +236,6 @@
 	durationType   = reflect.TypeOf(time.Duration(0))
 	defaultMapType = reflect.TypeOf(map[interface{}]interface{}{})
 	ifaceType      = defaultMapType.Elem()
-<<<<<<< HEAD
 	timeType       = reflect.TypeOf(time.Time{})
 	ptrTimeType    = reflect.TypeOf(&time.Time{})
 )
@@ -250,19 +243,10 @@
 func newDecoder(strict bool) *decoder {
 	d := &decoder{mapType: defaultMapType, strict: strict}
 	d.aliases = make(map[*node]bool)
-=======
-)
-
-func newDecoder() *decoder {
-
-	d := &decoder{mapType: defaultMapType}
-	d.aliases = make(map[string]bool)
->>>>>>> e401b2b0
 	return d
 }
 
 func (d *decoder) terror(n *node, tag string, out reflect.Value) {
-
 	if n.tag != "" {
 		tag = n.tag
 	}
@@ -282,7 +266,6 @@
 // Use the Unmarshaler.UnmarshalYAML for types that are Unmarshalers, performing
 // custom unmarshaling.
 func (d *decoder) callUnmarshaler(n *node, u Unmarshaler) (good bool) {
-
 	// Get the amount of existing decoder errors
 	terrlen := len(d.terrors)
 
@@ -294,9 +277,8 @@
 		// Try and unmarshal the node into the type inputted
 		d.unmarshal(n, reflect.ValueOf(v))
 
-		// // If we have new decoder errors
+		// If we have new decoder errors
 		if len(d.terrors) > terrlen {
-
 			// Get new decoder errors
 			issues := d.terrors[terrlen:]
 
@@ -334,13 +316,7 @@
 //
 // If n holds a null value, prepare returns before doing anything.
 func (d *decoder) prepare(n *node, out reflect.Value) (newout reflect.Value, unmarshaled, good bool) {
-<<<<<<< HEAD
 	if n.tag == yaml_NULL_TAG || n.kind == scalarNode && n.tag == "" && (n.value == "null" || n.value == "~" || n.value == "" && n.implicit) {
-=======
-
-	// TODO: Add support for Null tags, perhaps writing a to field etc
-	if n.tag == yaml_NULL_TAG || n.kind == scalarNode && n.tag == "" && (n.value == "null" || n.value == "") {
->>>>>>> e401b2b0
 		return out, false, false
 	}
 
@@ -368,10 +344,8 @@
 
 		// Is the value an addressable value?
 		if out.CanAddr() {
-
 			// Is the value an Unmarshaler?
 			if u, ok := out.Addr().Interface().(Unmarshaler); ok {
-
 				// Call the Unmarshaler, allow custom unmarshalling
 				good = d.callUnmarshaler(n, u)
 
@@ -389,7 +363,6 @@
 }
 
 func (d *decoder) unmarshal(n *node, out reflect.Value) (good bool) {
-
 	// Unmarshal a node based on its kind. Documents and liases first
 	switch n.kind {
 	case documentNode:
@@ -446,10 +419,8 @@
 
 // Reset a map, clearing all of its values
 func resetMap(out reflect.Value) {
-
 	// Go over all of the Map keys
 	for _, k := range out.MapKeys() {
-
 		// Delete the all of the values
 		out.SetMapIndex(k, zeroValue)
 	}
@@ -475,21 +446,17 @@
 
 	// Couldn't get proper tag/value for node
 	if resolved == nil {
-
 		// Is the output value for unmarshaling a map?
 		if out.Kind() == reflect.Map && !out.CanAddr() {
-
 			// Clear its values
 			resetMap(out)
 		} else {
-
 			// Otherwise, clear whatever value is there
 			out.Set(reflect.Zero(out.Type()))
 		}
 
 		return true
 	}
-<<<<<<< HEAD
 	if resolvedv := reflect.ValueOf(resolved); out.Type() == resolvedv.Type() {
 		// We've resolved to exactly the type we want, so use that.
 		out.Set(resolvedv)
@@ -510,14 +477,6 @@
 				text = []byte(n.value)
 			}
 			err := u.UnmarshalText(text)
-=======
-
-	// Is the output value type is a TextUnmarshaler - let it handle
-	// unmarshaling itself.
-	if s, ok := resolved.(string); ok && out.CanAddr() {
-		if u, ok := out.Addr().Interface().(encoding.TextUnmarshaler); ok {
-			err := u.UnmarshalText([]byte(s))
->>>>>>> e401b2b0
 			if err != nil {
 				fail(err)
 			}
@@ -530,7 +489,6 @@
 
 	// Unmarshal into a string
 	case reflect.String:
-
 		if tag == yaml_BINARY_TAG {
 			out.SetString(resolved.(string))
 			return true
@@ -555,13 +513,7 @@
 		} else {
 			out.Set(reflect.ValueOf(resolved))
 		}
-<<<<<<< HEAD
 		return true
-=======
-		good = true
-
-	// Basic Go types - integers
->>>>>>> e401b2b0
 	case reflect.Int, reflect.Int8, reflect.Int16, reflect.Int32, reflect.Int64:
 		switch resolved := resolved.(type) {
 		case int:
@@ -659,17 +611,8 @@
 			return true
 		}
 	}
-<<<<<<< HEAD
 	d.terror(n, tag, out)
 	return false
-=======
-
-	if !good {
-		d.terror(n, tag, out)
-	}
-
-	return good
->>>>>>> e401b2b0
 }
 
 func settableValueOf(i interface{}) reflect.Value {
@@ -717,11 +660,8 @@
 	return true
 }
 
-<<<<<<< HEAD
-=======
 // Unmarshal a YAML mapping into a map, a struct, a slice or even into an
 // interface{} (actually creating a map or slice with the last encountered type)
->>>>>>> e401b2b0
 func (d *decoder) mapping(n *node, out reflect.Value) (good bool) {
 
 	switch out.Kind() {
@@ -772,7 +712,6 @@
 	// Go over the children nodes, unmarshaling each pair into a key/value
 	l := len(n.children)
 	for i := 0; i < l; i += 2 {
-
 		// YAML << merge key
 		if isMerge(n.children[i]) {
 			d.merge(n.children[i+1], out)
@@ -784,7 +723,6 @@
 
 		// Unmarshal into the key value
 		if d.unmarshal(n.children[i], k) {
-
 			// Successful unmarshalling.
 
 			// Get the kind of the key - a go basic type
@@ -804,15 +742,7 @@
 
 			// Unmarshal into the element value
 			if d.unmarshal(n.children[i+1], e) {
-<<<<<<< HEAD
 				d.setMapIndex(n.children[i+1], out, k, e)
-=======
-
-				// Set it into the map!
-				out.SetMapIndex(k, e)
-			} else {
-				// Error is set inside the unmarshal call
->>>>>>> e401b2b0
 			}
 		}
 	}
@@ -820,7 +750,6 @@
 	return true
 }
 
-<<<<<<< HEAD
 func (d *decoder) setMapIndex(n *node, out, k, v reflect.Value) {
 	if d.strict && out.MapIndex(k) != zeroValue {
 		d.terrors = append(d.terrors, fmt.Sprintf("line %d: key %#v already set in map", n.line+1, k.Interface()))
@@ -829,9 +758,6 @@
 	out.SetMapIndex(k, v)
 }
 
-=======
-// Map a YAML mapping into a slice
->>>>>>> e401b2b0
 func (d *decoder) mappingSlice(n *node, out reflect.Value) (good bool) {
 	outType := out.Type()
 	if outType.Elem() != mapItemType {
@@ -865,9 +791,7 @@
 
 // Map a YAML mapping into a struct
 func (d *decoder) mappingStruct(n *node, out reflect.Value) (good bool) {
-
 	sinfo, err := getStructInfo(out.Type())
-
 	if err != nil {
 		panic(err)
 	}
@@ -901,7 +825,6 @@
 
 		// Unmarshal the YAML key
 		if !d.unmarshal(ni, name) {
-
 			// Problems unmarshalling the key..
 			// Error is set inside the unmarshal call
 			continue
@@ -910,7 +833,6 @@
 		// Search to see if we have an exact match between the YAML key and
 		// a field Key in the fields map. This is case sensitive, obviously
 		if info, ok := sinfo.FieldsMap[name.String()]; ok {
-<<<<<<< HEAD
 			if d.strict {
 				if doneFields[info.Id] {
 					d.terrors = append(d.terrors, fmt.Sprintf("line %d: field %s already set in type %s", ni.line+1, name.String(), out.Type()))
@@ -918,9 +840,6 @@
 				}
 				doneFields[info.Id] = true
 			}
-=======
-
->>>>>>> e401b2b0
 			var field reflect.Value
 			if info.Inline == nil {
 				field = out.Field(info.Num)
@@ -929,7 +848,6 @@
 			}
 
 			d.unmarshal(n.children[i+1], field)
-<<<<<<< HEAD
 		} else if sinfo.InlineMap != -1 {
 			if inlineMap.IsNil() {
 				inlineMap.Set(reflect.MakeMap(inlineMap.Type()))
@@ -939,7 +857,6 @@
 			d.setMapIndex(n.children[i+1], inlineMap, name, value)
 		} else if d.strict {
 			d.terrors = append(d.terrors, fmt.Sprintf("line %d: field %s not found in type %s", ni.line+1, name.String(), out.Type()))
-=======
 		} else {
 			// Otherwise, we try to see if the YAML key matches any regular
 			// expression
@@ -1003,7 +920,6 @@
 
 				}
 			}
->>>>>>> e401b2b0
 		}
 	}
 	return true
