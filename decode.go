--- conflicted
+++ resolved
@@ -344,20 +344,18 @@
 
 		// Is the value an addressable value?
 		if out.CanAddr() {
-<<<<<<< HEAD
-			// Is the value an Unmarshaler?
-=======
 			if in, ok := out.Addr().Interface().(Initiator); ok {
 				if err := in.BeforeUnmarshalYAML(); err != nil {
 					fail(err)
 				}
 			}
->>>>>>> 89cc4159
+
+			// Is the value an Unmarshaler?
 			if u, ok := out.Addr().Interface().(Unmarshaler); ok {
 				// Call the Unmarshaler, allow custom unmarshalling
 				good = d.callUnmarshaler(n, u)
 
-				// Value is now nmarshalled (or, attempt failed)
+				// Value is now unmarshalled (or, attempt failed)
 				return out, true, good
 			}
 		}
