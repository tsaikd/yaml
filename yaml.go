--- conflicted
+++ resolved
@@ -218,11 +218,7 @@
 		}
 		d.unmarshal(node, v)
 	}
-<<<<<<< HEAD
-	if len(d.terrors) > 0 {
-=======
 	if d.terrors != nil && len(d.terrors) > 0 {
->>>>>>> e401b2b0
 		return &TypeError{d.terrors}
 	}
 	return nil
@@ -245,7 +241,6 @@
 //
 // The following flags are currently supported:
 //
-<<<<<<< HEAD
 //     omitempty    Only include the field if it's not set to the zero
 //                  value for the type or to empty slices or maps.
 //                  Zero valued structs will be omitted if all their public
@@ -260,21 +255,6 @@
 //                  causing all of its fields or keys to be processed as if
 //                  they were part of the outer struct. For maps, keys must
 //                  not conflict with the yaml keys of other struct fields.
-=======
-//     omitempty    Only include the field when marshaling if it's
-//                  not set to the zero value for the type or to empty
-//                  slices or maps. Does not apply to zero valued structs.
-//				    [Marshaling]
-//
-//     flow         Use a flow style when marshaling (useful for structs,
-//                  sequences and maps.)
-//				    [Marshaling]
-//
-//     inline       Inline the struct it's applied to, so its fields
-//                  are processed (during marshaling and unmarshaling)
-//                  as if they were part of the outer struct.
-// 					[Marshaling, Unmarshaling]
->>>>>>> e401b2b0
 //
 // In addition, if the key is "-", the field is ignored.
 //
@@ -391,7 +371,6 @@
 }
 
 type fieldInfo struct {
-
 	// YAML key to use for marshaling/unmarshaling of this field
 	Key string
 
@@ -400,20 +379,17 @@
 
 	// When marshaling, whether to omit this field when it is set to Zero
 	OmitEmpty bool
-<<<<<<< HEAD
-	Flow      bool
+
+	// Whether to marhsal using the YAML flow style
+	Flow bool
+
 	// Id holds the unique field identifier, so we can cheaply
 	// check for field duplicates without maintaining an extra map.
 	Id int
-=======
-
-	// Whether to marhsal using the YAML flow style
-	Flow bool
 
 	// Regular expression that the YAML key must match for unmarshaling into
 	// this field
 	Regexp *regexp.Regexp
->>>>>>> e401b2b0
 
 	// Inline holds the field index if the field is part of an inlined struct.
 	Inline []int
@@ -446,14 +422,8 @@
 
 		// Get the StructField
 		field := st.Field(i)
-<<<<<<< HEAD
 		if field.PkgPath != "" && !field.Anonymous {
 			continue // Private field
-=======
-
-		if field.PkgPath != "" {
-			continue // Skip private fields
->>>>>>> e401b2b0
 		}
 
 		// Create a fieldInfo struct
@@ -596,25 +566,18 @@
 			return nil, errors.New(msg)
 		}
 
-<<<<<<< HEAD
 		info.Id = len(fieldsList)
-=======
-		// Add the generated fieldInfo to the fields list and map
->>>>>>> e401b2b0
 		fieldsList = append(fieldsList, info)
 		fieldsMap[info.Key] = info
 	}
 
-<<<<<<< HEAD
 	sinfo = &structInfo{
-		FieldsMap:  fieldsMap,
-		FieldsList: fieldsList,
-		InlineMap:  inlineMap,
-	}
-=======
-	// Create a new structInfo object, with all the metadata we collected
-	sinfo = &structInfo{st, fieldsMap, fieldsList, inlineMap, regexpFieldsList}
->>>>>>> e401b2b0
+		Type:             st,
+		FieldsMap:        fieldsMap,
+		FieldsList:       fieldsList,
+		InlineMap:        inlineMap,
+		RegexpFieldsList: regexpFieldsList,
+	}
 
 	// Set it to the struct map, return it
 	fieldMapMutex.Lock()
